import os
<<<<<<< HEAD
#import shutil
=======
import time
import re
import tarfile
from functools import partial
from itertools import compress
>>>>>>> c8b9b5ef
import urllib.request
import zipfile
import requests
import geopandas as gpd
import shapely
from tqdm import tqdm
from multiprocessing import Pool

<<<<<<< HEAD
class DataAgent:
    """
    DataAgent class for handling data preparation and fetching.
    """
=======
# -- this function needs to be defined on __main__ so that multiprocessing is able to pickle it
def imagery_downloader(link, root_dir):
    tmp = root_dir + "data/imagery/raw/" + re.compile("(?<=\=).*(?=[\&]requestSignature\=)").search(link).group(0) + ".tar"
    urllib.request.urlretrieve(link, tmp)

class download:
>>>>>>> c8b9b5ef
    
    def __init__(self, root_dir, area):
        """
        Constructor for DataAgent.

        Parameters:
        root_dir (str): Root directory where data will be stored.
        area (str): Area identifier.
        """
        self.root_dir = root_dir
        self.area = area
<<<<<<< HEAD
        self.prepare_filesystem()
            
    def fetch(self, dataset):
        """
        Fetch data from the provided dataset.

        Parameters:
        dataset (dict): Dataset containing setup details.
        """
        def prepare_filesystem(dataset):
            """
            Prepare filesystem directories for storing data.
            """
            os.makedirs(os.path.dirname(self.root_dir + dataset["path"]), exist_ok = True)

        def download(dataset):
            """
            Download function to fetch data from a URL.
            """
            urllib.request.urlretrieve(dataset["url"], self.root_dir + dataset["path"])
            
        def extract(dataset):
            """
            Extract function to extract data from a zip file.
            """
            with zipfile.ZipFile(self.root_dir + dataset["path"], 'r') as zip_ref:
                zip_ref.extractall(self.root_dir + dataset["path"].split("/raw")[0])
=======
    
    def prepare_filesystem(self):
        for directory in ("data", 
                          "data/biome_clusters/", "data/boundaries/", "data/DTM/", "data/imagery/raw/", "data/land_cover/"):
            os.makedirs(os.path.dirname(self.root_dir + directory), exist_ok = True)
    
    ###
    # Imagery data
    
    def download_imagery(self, year, clear_list = True):
        # resolve timeframe
        if (year >= 2015):
            query_dataset_name = "landsat_etm_c2_l2"
            query_list_id = self.area + "_ls7_" + str(year)
        if (year < 2015):
            query_dataset_name = "landsat_tm_c2_l2"
            query_list_id = self.area + "_ls45_" + str(year)
            
        # resolve area
        if (self.area == "za"):
            polygon_to_bounds = self.root_dir + "data/boundaries/gadm_za.gpkg"
        
        # get boundaries
        print("--- Loading Boundaries ---")
        boundaries = gpd.read_file(polygon_to_bounds)
        
        # get credentials
        with open("code/data/api_creds", "r") as file:
            exec("self.creds = " + file.read())
        # login
        print("--- Login ---")
        response = requests.post("https://m2m.cr.usgs.gov/api/api/json/stable/login",
                                json = self.creds)
        API_key = response.json()["data"]
        
        # get all scenes within boundaries
        print("--- Querying scenes ---")
        scene_list = []
        it_starting_number = 0
        it_next_record = 1001
        it_total_hits = 0
        while (it_total_hits != it_next_record):
            print(f"*** Querying scenes {it_starting_number} to {it_next_record - 1} ***")
            time.sleep(1)
            # do the API request
            response = requests.post("https://m2m.cr.usgs.gov/api/api/json/stable/scene-search",
                                    json = {"datasetName": query_dataset_name,
                                            "maxResults": 1000,
                                            "startingNumber": it_starting_number,
                                            "sceneFilter": {"acquisitionFilter": {"start": "2015-01-01", "end": "2015-12-31"},
                                                            "spatialFilter": {"filterType": "mbr", 
                                                                            "lowerLeft": {"latitude": boundaries.total_bounds[1], "longitude": boundaries.total_bounds[0]},
                                                                            "upperRight": {"latitude": boundaries.total_bounds[3], "longitude": boundaries.total_bounds[2]}}}},
                                    headers = {"X-Auth-Token": API_key})
            # set for the next iteration
            if it_starting_number == 0:
                it_total_hits = response.json()["data"]["totalHits"]
            it_starting_number = it_next_record
            it_next_record = response.json()["data"]["nextRecord"]
            # process results
            res_polygons = gpd.GeoDataFrame({"productId": [x["browse"][0]["id"] for x in response.json()["data"]["results"]],
                                            "entityId": [x["entityId"] for x in response.json()["data"]["results"]],
                                        "geometry": [shapely.Polygon(x["spatialBounds"]["coordinates"][0]) for x in response.json()["data"]["results"]]},
                                        crs = "EPSG:4326")
            #
            scene_list += res_polygons.loc[res_polygons.intersects(boundaries.geometry.iloc[0]), "entityId"].values.tolist()
        
        # check scene list
        response = requests.post("https://m2m.cr.usgs.gov/api/api/json/stable/scene-list-summary",
                                json = {"listId": query_list_id,
                                        "datasetName": query_dataset_name},
                                headers = {"X-Auth-Token": API_key})
        query_list_unempty = (response.json()["data"]["datasets"][0]["sceneCount"] > 0)
        
        # clear scene list
        if (query_list_unempty & clear_list):
            print("--- Removing existing list ---")
            response = requests.post("https://m2m.cr.usgs.gov/api/api/json/stable/scene-list-remove",
                        json = {"listId": query_list_id},
                        headers = {"X-Auth-Token": API_key})
        
        # add to scene list if cleared or empty
        if ((query_list_unempty & clear_list) | ~query_list_unempty):
            print("--- Adding scenes to list ---")
            response = requests.post("https://m2m.cr.usgs.gov/api/api/json/stable/scene-list-add",
                                    json = {"listId": query_list_id,
                                            "datasetName": query_dataset_name,
                                            "entityIds": scene_list},
                                    headers = {"X-Auth-Token": API_key})
        
        # get productIds for download
        print("--- Querying download products ---")
        response = requests.post("https://m2m.cr.usgs.gov/api/api/json/stable/download-options",
                                json = {"listId": query_list_id,
                                        "datasetName": query_dataset_name},
                                headers = {"X-Auth-Token": API_key}) 
        downloads = [{"label": query_list_id + str(idx), 
                      "productId": x["id"], 
                      "entityId": x["entityId"]} for idx, x in enumerate(response.json()["data"]) if x["available"]]

        
        # get download links
        print("--- Requesting download links ---")
        response = requests.post("https://m2m.cr.usgs.gov/api/api/json/stable/download-request",
                                json = {"downloads": downloads},
                                headers = {"X-Auth-Token": API_key})
        downloads_links = [x["url"] for x in response.json()["data"]["availableDownloads"]]
        # filter list for files not already downloaded
        downloads_links = list(compress(downloads_links, [not os.path.exists(self.root_dir + "data/imagery/raw/" + re.compile("(?<=\=).*(?=[\&]requestSignature\=)").search(link).group(0) + ".tar") for link in downloads_links]))
        
        # download files
        print("--- Downloading files ---") 
        with Pool(4) as p:
            list(tqdm(p.map(partial(imagery_downloader, root_dir = self.root_dir), downloads_links, chunksize = 100), total = len(downloads_links)))

        # logout
        print("--- Logging out ---")
        response = requests.post("https://m2m.cr.usgs.gov/api/api/json/stable/logout",
                                headers = {"X-Auth-Token": API_key})
        
        # unpack
        print("--- Unpacking ---")
        for filename in [re.compile("(?<=\=).*(?=[\&]requestSignature\=)").search(link).group(0) for link in downloads_links]:
            with tarfile.open(self.root_dir + "data/imagery/raw/" + filename + ".tar", "r") as file:
                outdir = self.root_dir + "data/imagery/" + query_list_id
                os.makedirs(outdir, exist_ok = True)
                file.extractall(outdir)
        
        
    ###
    # Land Cover data
    
    def download_land_cover(self):
        #
        urllib.request.urlretrieve("https://zenodo.org/record/3939038/files/PROBAV_LC100_global_v3.0.1_2015-base_Discrete-Classification-map_EPSG-4326.tif?download=1", 
                                   self.root_dir + "data/land_cover/PROBAV_LC100_global_v3.0.1_2015-base_Discrete-Classification-map_EPSG-4326.tif")
>>>>>>> c8b9b5ef
        
        prepare_filesystem(dataset)
        # Perform operations defined in the dataset setup
        for ops in dataset["setup"].split("+"):
            eval(ops)(dataset)

    # Auxiliary data
        
    # TODO: Implement download of DTM
    def download_DTM(self):
        """
        Download Digital Terrain Model (DTM) data.
        """
        # Create DTM directory if not exist
        os.makedirs(os.path.dirname(self.root_dir + "data/DTM/raw/"), exist_ok = True)
        
        # Download DTM data for specified longitude and latitude range
        for lon in range(40, 44 + 1):
            for lat in range(17, 18 + 1):
                # Construct URL and download
                urllib.request.urlretrieve(f"https://srtm.csi.cgiar.org/wp-content/uploads/files/srtm_5x5/TIFF/srtm_{lon}_{lat}.zip", 
                                           self.root_dir + f"data/DTM/raw/srtm_{lon}_{lat}.zip")
                # Extract downloaded ZIP file
                with zipfile.ZipFile(self.root_dir + f"data/DTM/raw/srtm_{lon}_{lat}.zip", 'r') as zip_ref:
<<<<<<< HEAD
                    zip_ref.extractall(self.root_dir + "data/DTM")
=======
                    zip_ref.extractall(self.root_dir + "data/DTM")
            

dl_agent = download("/pfs/work7/workspace/scratch/tu_zxobe27-master_thesis/Masterthesis/", "za")
dl_agent.download_imagery(2015, clear_list = False)
>>>>>>> c8b9b5ef
<|MERGE_RESOLUTION|>--- conflicted
+++ resolved
@@ -1,13 +1,10 @@
 import os
-<<<<<<< HEAD
 #import shutil
-=======
 import time
 import re
 import tarfile
 from functools import partial
 from itertools import compress
->>>>>>> c8b9b5ef
 import urllib.request
 import zipfile
 import requests
@@ -16,19 +13,16 @@
 from tqdm import tqdm
 from multiprocessing import Pool
 
-<<<<<<< HEAD
 class DataAgent:
     """
     DataAgent class for handling data preparation and fetching.
     """
-=======
 # -- this function needs to be defined on __main__ so that multiprocessing is able to pickle it
 def imagery_downloader(link, root_dir):
     tmp = root_dir + "data/imagery/raw/" + re.compile("(?<=\=).*(?=[\&]requestSignature\=)").search(link).group(0) + ".tar"
     urllib.request.urlretrieve(link, tmp)
 
 class download:
->>>>>>> c8b9b5ef
     
     def __init__(self, root_dir, area):
         """
@@ -40,7 +34,6 @@
         """
         self.root_dir = root_dir
         self.area = area
-<<<<<<< HEAD
         self.prepare_filesystem()
             
     def fetch(self, dataset):
@@ -68,16 +61,35 @@
             """
             with zipfile.ZipFile(self.root_dir + dataset["path"], 'r') as zip_ref:
                 zip_ref.extractall(self.root_dir + dataset["path"].split("/raw")[0])
-=======
+                
+        prepare_filesystem(dataset)
+        # Perform operations defined in the dataset setup
+        for ops in dataset["setup"].split("+"):
+            eval(ops)(dataset)
+
+    # Auxiliary data
+        
+    # TODO: Implement download of DTM
+    def download_DTM(self):
+        """
+        Download Digital Terrain Model (DTM) data.
+        """
+        # Create DTM directory if not exist
+        os.makedirs(os.path.dirname(self.root_dir + "data/DTM/raw/"), exist_ok = True)
+        
+        # Download DTM data for specified longitude and latitude range
+        for lon in range(40, 44 + 1):
+            for lat in range(17, 18 + 1):
+                # Construct URL and download
+                urllib.request.urlretrieve(f"https://srtm.csi.cgiar.org/wp-content/uploads/files/srtm_5x5/TIFF/srtm_{lon}_{lat}.zip", 
+                                           self.root_dir + f"data/DTM/raw/srtm_{lon}_{lat}.zip")
+                # Extract downloaded ZIP file
+                with zipfile.ZipFile(self.root_dir + f"data/DTM/raw/srtm_{lon}_{lat}.zip", 'r') as zip_ref:
+                    zip_ref.extractall(self.root_dir + "data/DTM")
     
-    def prepare_filesystem(self):
-        for directory in ("data", 
-                          "data/biome_clusters/", "data/boundaries/", "data/DTM/", "data/imagery/raw/", "data/land_cover/"):
-            os.makedirs(os.path.dirname(self.root_dir + directory), exist_ok = True)
     
-    ###
     # Imagery data
-    
+    # TODO: Implement download of Imagery data
     def download_imagery(self, year, clear_list = True):
         # resolve timeframe
         if (year >= 2015):
@@ -195,47 +207,4 @@
             with tarfile.open(self.root_dir + "data/imagery/raw/" + filename + ".tar", "r") as file:
                 outdir = self.root_dir + "data/imagery/" + query_list_id
                 os.makedirs(outdir, exist_ok = True)
-                file.extractall(outdir)
-        
-        
-    ###
-    # Land Cover data
-    
-    def download_land_cover(self):
-        #
-        urllib.request.urlretrieve("https://zenodo.org/record/3939038/files/PROBAV_LC100_global_v3.0.1_2015-base_Discrete-Classification-map_EPSG-4326.tif?download=1", 
-                                   self.root_dir + "data/land_cover/PROBAV_LC100_global_v3.0.1_2015-base_Discrete-Classification-map_EPSG-4326.tif")
->>>>>>> c8b9b5ef
-        
-        prepare_filesystem(dataset)
-        # Perform operations defined in the dataset setup
-        for ops in dataset["setup"].split("+"):
-            eval(ops)(dataset)
-
-    # Auxiliary data
-        
-    # TODO: Implement download of DTM
-    def download_DTM(self):
-        """
-        Download Digital Terrain Model (DTM) data.
-        """
-        # Create DTM directory if not exist
-        os.makedirs(os.path.dirname(self.root_dir + "data/DTM/raw/"), exist_ok = True)
-        
-        # Download DTM data for specified longitude and latitude range
-        for lon in range(40, 44 + 1):
-            for lat in range(17, 18 + 1):
-                # Construct URL and download
-                urllib.request.urlretrieve(f"https://srtm.csi.cgiar.org/wp-content/uploads/files/srtm_5x5/TIFF/srtm_{lon}_{lat}.zip", 
-                                           self.root_dir + f"data/DTM/raw/srtm_{lon}_{lat}.zip")
-                # Extract downloaded ZIP file
-                with zipfile.ZipFile(self.root_dir + f"data/DTM/raw/srtm_{lon}_{lat}.zip", 'r') as zip_ref:
-<<<<<<< HEAD
-                    zip_ref.extractall(self.root_dir + "data/DTM")
-=======
-                    zip_ref.extractall(self.root_dir + "data/DTM")
-            
-
-dl_agent = download("/pfs/work7/workspace/scratch/tu_zxobe27-master_thesis/Masterthesis/", "za")
-dl_agent.download_imagery(2015, clear_list = False)
->>>>>>> c8b9b5ef
+                file.extractall(outdir)